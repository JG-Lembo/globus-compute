import argparse
from funcx.serialize import FuncXSerializer
from funcx.queues import RedisQueue
import time

def slow_double(i, duration=0):
    import time
    time.sleep(duration)
    return i*4

def test(endpoint_id=None, tasks=10, duration=1, hostname=None, port=None):
    tasks_rq = RedisQueue(f'task_{endpoint_id}', hostname)
    results_rq = RedisQueue(f'results', hostname)
    fxs = FuncXSerializer()

    ser_code = fxs.serialize(slow_double)
    fn_code = fxs.pack_buffers([ser_code])

    tasks_rq.connect()
    results_rq.connect()

    while True:
        try:
            x = results_rq.get(timeout=1)
        except:
            print("No more results left")
            break

    start = time.time()
    for i in range(tasks):
        ser_args = fxs.serialize([i])
        ser_kwargs = fxs.serialize({'duration':duration})
        input_data = fxs.pack_buffers([ser_args, ser_kwargs])
        payload = fn_code + input_data
        container_id = "odd" if i%2 else "even"
        tasks_rq.put(f"0{i};{container_id}", payload)
<<<<<<< HEAD

    print(f"Launched {tasks} tasks")
    for i in range(tasks):
        res = results_rq.get(timeout=10)
        print("Result : ", res)
=======
    d1 = time.time() - start
    print("Time to launch {} tasks: {:8.3f} s".format(tasks, d1))

    print(f"Launched {tasks} tasks")
    for i in range(tasks):
        res = results_rq.get(timeout=300)
        # print("Result : ", res)
>>>>>>> cd957d3a

    delta = time.time() - start
    print("Time to complete {} tasks: {:8.3f} s".format(tasks, delta))
    print("Throughput : {:8.3f} Tasks/s".format(tasks / delta))
    return delta


if __name__ == "__main__":
    parser = argparse.ArgumentParser()
    parser.add_argument("-r", "--redis_hostname", required=True,
                        help="Hostname of the Redis server")
    parser.add_argument("-e", "--endpoint_id", required=True,
                        help="Endpoint_id")
    parser.add_argument("-d", "--duration", required=True,
                        help="Duration of the tasks")
    parser.add_argument("-c", "--count", required=True,
                        help="Number of tasks")

    args = parser.parse_args()


    test(endpoint_id=args.endpoint_id,
         hostname=args.redis_hostname,
<<<<<<< HEAD
         tasks=int(args.count))
=======
         duration=int(args.duration),
         tasks=int(args.count))
>>>>>>> cd957d3a
<|MERGE_RESOLUTION|>--- conflicted
+++ resolved
@@ -34,13 +34,7 @@
         payload = fn_code + input_data
         container_id = "odd" if i%2 else "even"
         tasks_rq.put(f"0{i};{container_id}", payload)
-<<<<<<< HEAD
 
-    print(f"Launched {tasks} tasks")
-    for i in range(tasks):
-        res = results_rq.get(timeout=10)
-        print("Result : ", res)
-=======
     d1 = time.time() - start
     print("Time to launch {} tasks: {:8.3f} s".format(tasks, d1))
 
@@ -48,7 +42,6 @@
     for i in range(tasks):
         res = results_rq.get(timeout=300)
         # print("Result : ", res)
->>>>>>> cd957d3a
 
     delta = time.time() - start
     print("Time to complete {} tasks: {:8.3f} s".format(tasks, delta))
@@ -72,9 +65,5 @@
 
     test(endpoint_id=args.endpoint_id,
          hostname=args.redis_hostname,
-<<<<<<< HEAD
-         tasks=int(args.count))
-=======
          duration=int(args.duration),
-         tasks=int(args.count))
->>>>>>> cd957d3a
+         tasks=int(args.count))